--- conflicted
+++ resolved
@@ -240,27 +240,6 @@
     setLoading(true);
     try {
       const fileName = `${Date.now()}-${file.name}`;
-<<<<<<< HEAD
-      const path = `admin-audio/${fileName}`;
-
-      // Use the R2 upload edge function
-      const { data, error } = await supabase.functions.invoke('r2-upload', {
-        body: {
-          file,
-          path,
-          contentType: file.type,
-          cacheControl: 'public, max-age=31536000'
-        },
-      });
-
-      if (error) {
-        throw new Error(`Upload failed: ${error.message}`);
-      }
-
-      return { success: true, url: data.url, key: data.key };
-    } catch (error: any) {
-      console.error('Audio upload error:', error);
-=======
       const path = `admin/speaking/${fileName}`;
       
       console.log('📤 Uploading audio to R2:', { fileName, size: file.size, type: file.type });
@@ -301,7 +280,6 @@
       return { success: true, url: data.url };
     } catch (error: any) {
       console.error('Upload error:', error);
->>>>>>> 2c7d0392
       throw new Error(error.message || 'Upload failed');
     } finally {
       setLoading(false);
