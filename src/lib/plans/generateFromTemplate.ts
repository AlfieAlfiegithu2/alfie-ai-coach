--- conflicted
+++ resolved
@@ -1,11 +1,8 @@
 import type { Score } from '../assessment/scoring';
 import { generateTemplatePlan, type Plan } from './templates';
 
-<<<<<<< HEAD
+// We derive required daily minutes from target score and deadline; no timePerDay arg
 type Context = { targetScore?: number | null; targetDeadline?: string | null };
-=======
-type Context = { targetScore?: number | null; timePerDay?: 'under_30' | '1_hour' | '2_hours' | 'more'; targetDeadline?: string | null };
->>>>>>> cdfcafeb
 
 export function generatePlan(score: Score, goal: string, ctx: Context = {}): Plan {
   return generateTemplatePlan(score, goal, ctx);
