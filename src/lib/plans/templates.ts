--- conflicted
+++ resolved
@@ -109,19 +109,7 @@
   return tasks;
 }
 
-<<<<<<< HEAD
-function weekFromBand(band: Score['band']): PlanWeek {
-  const tasks = BASE_TASKS[band];
-  return {
-    week: 1,
-    days: Array.from({ length: 7 }).map((_, i) => ({ day: i + 1, tasks })),
-  };
-}
-
 type PlanContext = { targetScore?: number | null; targetDeadline?: string | null };
-=======
-type PlanContext = { targetScore?: number | null; timePerDay?: 'under_30' | '1_hour' | '2_hours' | 'more'; targetDeadline?: string | null };
->>>>>>> cdfcafeb
 
 function ieltsFromPct(pct: number): number {
   if (pct < 25) return 3.5;
