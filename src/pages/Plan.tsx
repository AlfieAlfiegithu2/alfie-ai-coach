--- conflicted
+++ resolved
@@ -44,12 +44,7 @@
   }, [location?.state]);
 
   if (!plan) return <div className="max-w-3xl mx-auto p-6">No plan yet.</div>;
-<<<<<<< HEAD
-
-  const [openDayKey, setOpenDayKey] = useState<string | null>(null);
   const [openIso, setOpenIso] = useState<string | null>(null);
-=======
->>>>>>> cdfcafeb
   const getDay = (key: string | null) => {
     if (!key) return null;
     const [w, d] = key.split('-').map(Number);
